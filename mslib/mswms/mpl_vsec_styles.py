--- conflicted
+++ resolved
@@ -1584,11 +1584,7 @@
         units, unit_scale = Targets.get_unit(dataname)
         units = units
         unit_scale = scale
-<<<<<<< HEAD
-        _title_tpl = u"{} ({{modelname}}, {})".format(nam, vert)
-=======
         title = nam + " (" + vert + ")"
->>>>>>> b0a37252
         long_name = entity
         if units:
             title += u" ({})".format(units)
